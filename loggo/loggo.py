"""
Loggo: safe and automatable logging
"""

from contextlib import contextmanager
from functools import wraps
import inspect
import logging
import os
import pathlib
import sys
import time
import traceback
from typing import Any, Callable, Dict, Generator, Mapping, Optional, Set, Tuple, Union
import uuid

if sys.version_info < (3, 8):
    from typing_extensions import Literal, TypedDict
else:
    from typing import Literal, TypedDict

# you don't need graylog installed
try:
    import graypy
except ImportError:
    graypy = None


# Strings to be formatted for pre function, post function and error during function
DEFAULT_FORMS = dict(
    called="*Called {call_signature}",
    returned="*Returned from {call_signature} with {return_type} {return_value}",
    returned_none="*Returned None from {call_signature}",
    errored='*Errored during {call_signature} with {exception_type} "{exception_msg}"',
)
LOG_LEVEL = logging.DEBUG  # Log level used for Loggo decoration logs
LOG_THRESHOLD = logging.DEBUG  # Only log when log level is this or higher
MAX_DICT_OBSCURATION_DEPTH = 5
OBSCURED_STRING = "********"
# Callables with an attribute of this name set to True will not be logged by Loggo
NO_LOGS_ATTR_NAME = "_do_not_log_this_callable"

# Make a dummy logging.LogRecord object, so that we can inspect what
# attributes instances of that class have.
_dummy_log_record = logging.LogRecord("dummy_name", logging.INFO, "dummy_pathname", 1, "dummy_msg", {}, None)
LOG_RECORD_ATTRS = vars(_dummy_log_record).keys()


class Formatters(TypedDict, total=False):
    call_signature: str
    callable: str
    params: str

    decorated: bool
    couplet: uuid.UUID
    number_of_params: int
    private_keys: str
    timestamp: str
    log_level: int

    # Only available if 'errored'
    traceback: str
    exception_type: str
    exception_msg: str

    # Only available if 'returned' or 'returned_none'
    return_value: str
    return_type: str


CallableEvent = Literal["called", "errored", "returned", "returned_none"]


class _Formatter(logging.Formatter):
    def __init__(self) -> None:
        super().__init__("%(asctime)s\t%(message)s\t%(levelno)s", "%Y-%m-%d %H:%M:%S %Z")

    def format(self, record: logging.LogRecord) -> str:  # noqa: A003
        msg = super().format(record)
        traceback = getattr(record, "traceback", None)
        if traceback:
            msg += " -- see below:\n" + traceback
        return msg.rstrip("\n")


class Loggo:
    """A class for logging."""

    def __init__(
        self,
        *,  # Reject positional arguments
        called: Optional[str] = DEFAULT_FORMS["called"],
        returned: Optional[str] = DEFAULT_FORMS["returned"],
        returned_none: Optional[str] = DEFAULT_FORMS["returned_none"],
        errored: Optional[str] = DEFAULT_FORMS["errored"],
        facility: str = "loggo",
        graylog_address: Optional[Tuple[str, int]] = None,
        do_print: bool = False,
        do_write: bool = False,
        truncation: int = 7500,
        raise_logging_errors: bool = True,
        logfile: str = "./logs/logs.txt",
        private_data: Optional[Set[str]] = None,
        log_if_graylog_disabled: bool = True,
    ) -> None:
        """Initializes a Loggo object.

        On instantiation, pass in a dictionary containing the config.
        Currently accepted config values are:
        - facility: name of the app the log is coming from
        - graylog_address: A tuple (ip, port). Address for graylog.
        - logfile: path to a file to which logs will be written
        - do_print: print logs to console
        - do_write: write logs to file
        - truncation: truncate value of log data fields to this length
        - private_data: key names that should be filtered out of logging. when not
        - raise_logging_errors: should stdlib `log` call errors be suppressed or no?
        - log_if_graylog_disabled: boolean value, should a warning log be made when failing to
            connect to graylog
        """
        self.stopped = False
        self.allow_errors = True
        self.called = called
        self.returned = returned
        self.returned_none = self._best_returned_none(returned, returned_none)
        self.errored = errored
        self.facility = facility
        self.graylog_address = graylog_address
        self.do_print = do_print
        self.do_write = do_write
        self.truncation = truncation
        self.raise_logging_errors = raise_logging_errors
        self.logfile = os.path.abspath(os.path.expanduser(logfile))
        self.private_data = private_data or set()
        self.log_if_graylog_disabled = log_if_graylog_disabled
        self.logger = logging.getLogger(self.facility)
        self.logger.setLevel(LOG_THRESHOLD)
        self._add_graylog_handler()

<<<<<<< HEAD
        if do_write:
            # create the directory where logs are stored if it does not exist yet
            pathlib.Path(os.path.dirname(self.logfile)).mkdir(parents=True, exist_ok=True)
            file_handler = logging.FileHandler(self.logfile, delay=True)
            file_handler.setFormatter(_Formatter())
            self.logger.addHandler(file_handler)

        if do_print:
            print_handler = logging.StreamHandler(sys.stdout)
            print_handler.setFormatter(_Formatter())
            self.logger.addHandler(print_handler)
=======
    def __call__(self, class_or_func: Union[Callable, type]) -> Union[Callable, type]:
        """Make Loggo object itself a decorator.

        Allow decorating either a class or a method/function, so @loggo
        can be used on both classes and functions.
        """
        if isinstance(class_or_func, type):
            return self._decorate_all_methods(class_or_func)
        if self._can_decorate(class_or_func):
            return self._logme(class_or_func)
        return class_or_func
>>>>>>> c2edb88b

    @staticmethod
    def _get_timestamp() -> str:
        """Return current time as a string.

        Formatted as follows: "2019-07-17 09:35:06 CEST".
        """
        return time.strftime("%Y-%m-%d %H:%M:%S %Z", time.localtime())

    @staticmethod
    def _best_returned_none(returned: Optional[str], returned_none: Optional[str]) -> Optional[str]:
        """Resolve the format for a log message, when a function returns None.

        If the user has their own msg format for 'returned' logs, but
        not one for 'returned_none', we should use theirs over loggo's
        default.
        """
        # if the user explicitly doesn't want logs for returns, set to none
        if not returned_none or not returned:
            return None
        # if they provided their own, use that
        if returned_none != DEFAULT_FORMS["returned_none"]:
            return returned_none
        # if the user just used the defaults, use those
        if returned == DEFAULT_FORMS["returned"]:
            return returned_none
        # the switch: use the user provided returned for returned_none
        return returned

    @staticmethod
    def _can_decorate(candidate: Callable, name: Optional[str] = None) -> bool:
        """Decide if we can decorate a given callable.

        Don't decorate python magic methods.
        """
        name = name or getattr(candidate, "__name__", None)
        if not name:
            return False
        if name.startswith("__") and name.endswith("__"):
            return False
        return True

    def _decorate_all_methods(self, cls: type, just_errors: bool = False) -> type:
        """Decorate all viable methods in a class."""
        members = inspect.getmembers(cls)
        members = [(k, v) for k, v in members if callable(v) and self._can_decorate(v, name=k)]
        for name, candidate in members:
            deco = self._logme(candidate, just_errors=just_errors)
            # somehow, decorating classmethods as staticmethods is the only way
            # to make everything work properly. we should find out why, some day
            if isinstance(vars(cls)[name], (staticmethod, classmethod)):
                # Make mypy ignore due to an open issue: https://github.com/python/mypy/issues/5530
                deco = staticmethod(deco)  # type: ignore
            try:
                setattr(cls, name, deco)
            # AttributeError happens if we can't write, as with __dict__
            except AttributeError:
                pass
        return cls

    @contextmanager
    def pause(self, allow_errors: bool = True) -> Generator[None, None, None]:
        """A context manager that prevents loggo from logging in that context.

        By default, errors will still make it through, unless
        allow_errors==False
        """
        original = self.allow_errors, self.stopped
        self.stopped = True
        self.allow_errors = allow_errors
        try:
            yield
        finally:
            self.allow_errors, self.stopped = original

    def stop(self, allow_errors: bool = True) -> None:
        """Stop loggo from logging.

        By default still log raised exceptions.
        """
        self.stopped = True
        self.allow_errors = allow_errors

    def start(self, allow_errors: bool = True) -> None:
        """Continue logging after a call to `stop` or inside a `pause`."""
        self.stopped = False
        self.allow_errors = allow_errors

    @staticmethod
    def ignore(function: Callable) -> Callable:
        """A decorator that will override Loggo class decorator.

        If a class is decorated with @loggo, logging can still be
        disabled for certain methods using this decorator.
        """
        setattr(function, NO_LOGS_ATTR_NAME, True)
        return function

    def errors(self, class_or_func: Union[Callable, type]) -> Union[Callable, type]:
        """
        Decorator: only log errors within a given method
        """
        if isinstance(class_or_func, type):
            return self._decorate_all_methods(class_or_func, just_errors=True)
        return self._logme(class_or_func, just_errors=True)

    def _logme(self, function: Callable, just_errors: bool = False) -> Callable:
        """A decorator for automated input/output logging.

        Used by @loggo and @loggo.errors decorators. Makes a log when a
        callable is called, returns, or raises. If `just_errors` is
        True, only logs when a callable raises.
        """
        # if logging has been turned off, just do nothing
        if getattr(function, NO_LOGS_ATTR_NAME, False):
            return function

        @wraps(function)
        def full_decoration(*args: Any, **kwargs: Any) -> Any:
            """Main decorator logic.

            Generate a log before running the callable, then try to run
            it. If it errors, log the error. If it doesn't, log the
            return value.
            """
            bound = self._params_to_dict(function, *args, **kwargs)
            if bound is None:
                self.warning(
                    "Failed getting function signature, or coupling arguments with signature's parameters",
                    extra={"callable_name": getattr(function, "__qualname__", "unknown_callable")},
                )
                return function(*args, **kwargs)

            param_strings = self.sanitise(bound)
            formatters = self._make_call_signature(function, param_strings)
            privates = [key for key in param_strings if key not in bound]

            # add more format strings
            more = Formatters(
                decorated=True,
                couplet=uuid.uuid1(),
                number_of_params=len(args) + len(kwargs),
                private_keys=", ".join(privates),
                timestamp=self._get_timestamp(),
            )
            formatters.update(more)

            # 'called' log tells you what was called and with what arguments
            if not just_errors:
                self._generate_log("called", None, formatters, param_strings)

            try:
                # where the original function is actually run
                response = function(*args, **kwargs)
            # handle any possible error in the original function
            except Exception as error:
                formatters["traceback"] = traceback.format_exc()
                self._generate_log("errored", error, formatters, param_strings)
                raise
            where: CallableEvent = "returned_none" if response is None else "returned"
            # the successful return log
            if not just_errors:
                self._generate_log(where, response, formatters, param_strings)
            # return whatever the original callable did
            return response

        return full_decoration

    def _string_params(self, non_private_params: Dict, use_repr: bool = True) -> Dict[str, str]:
        """Turn every entry in log_data into truncated strings."""
        params = dict()
        for key, val in non_private_params.items():
            truncation = self.truncation if key not in {"trace", "traceback"} else None
            safe_key = self._force_string_and_truncate(key, 50, use_repr=False)
            safe_val = self._force_string_and_truncate(val, truncation, use_repr=use_repr)
            params[safe_key] = safe_val
        return params

    @staticmethod
    def _make_call_signature(function: Callable, param_strings: Dict[str, str]) -> Formatters:
        """Represent the call as a string mimicking how it is written in
        Python.

        Return it within a dict containing some other format strings.
        """
        signature = "{callable}({params})"
        param_str = ", ".join(f"{k}={v}" for k, v in param_strings.items())
        format_strings = Formatters(
            callable=getattr(function, "__qualname__", "unknown_callable"), params=param_str
        )
        format_strings["call_signature"] = signature.format(**format_strings)
        return format_strings

    def listen_to(loggo_self, facility: str) -> None:
        """Listen to logs from another logger and make loggo log them.

        This method can hook the logger up to anything else that logs
        using the Python logging module (i.e. another logger) and steals
        its logs. This can be useful for instance for logging logs of a
        library using a shared Loggo configuration.
        """

        class LoggoHandler(logging.Handler):
            def emit(handler_self, record: logging.LogRecord) -> None:
                extra = {k: v for k, v in vars(record).items() if k not in LOG_RECORD_ATTRS}
                extra["sublogger"] = facility
                loggo_self.log(record.levelno, record.msg, extra)

        other_logger = logging.getLogger(facility)
        other_logger.setLevel(LOG_THRESHOLD)
        other_logger.addHandler(LoggoHandler())

    @staticmethod
    def _params_to_dict(function: Callable, *args: Any, **kwargs: Any) -> Optional[Mapping]:
        """Turn args and kwargs into an OrderedDict of {param_name: value}.

        Returns None if getting the signature, or binding arguments to
        the signature's parameters fails.
        """
        try:
            sig = inspect.signature(function)
        except ValueError:
            return None

        try:
            bound_obj = sig.bind(*args, **kwargs)
        except TypeError:
            return None

        bound = bound_obj.arguments
        if bound:
            first = list(bound)[0]
            if first == "self":
                bound.pop("self")
            elif first == "cls":
                bound.pop("cls")
        return bound

    def _obscure_private_keys(self, log_data: Any, dict_depth: int = 0) -> Any:
        """Obscure any private values in a dictionary recursively."""
        if not isinstance(log_data, dict) or dict_depth >= MAX_DICT_OBSCURATION_DEPTH:
            return log_data

        out = dict()
        for key, value in log_data.items():
            if key in self.private_data:
                out[key] = OBSCURED_STRING
            else:
                out[key] = self._obscure_private_keys(value, dict_depth + 1)
        return out

    def _represent_return_value(self, response: Any) -> str:
        """Make a string representation of whatever a method returns."""
        # some custom handling for request response objects
        if str(type(response)) == "<class 'requests.models.Response'>":
            response = response.text

        return "({})".format(self._force_string_and_truncate(response, truncate=None, use_repr=True))

    def _generate_log(
        self, where: CallableEvent, returned: Any, formatters: Formatters, safe_log_data: Dict[str, str]
    ) -> None:
        """Generate message, level and log data for automated logs.

        - msg (str): the unformatted message
        - returned (ANY): what the decorated callable returned
        - formatters (dict): dict containing format strings needed for message
        - safe_log_data (dict): dict of stringified, truncated, censored parameters
        """
        # if the user turned off logs of this type, do nothing immediately
        msg = getattr(self, where)
        if not msg:
            return

        # if errors not to be shown and this is an error, quit
        if not self.allow_errors and where == "errored":
            return

        # if state is stopped and not an error, quit
        if self.stopped and where != "errored":
            return

        # do not log loggo, because why would you ever want that?
        if "loggo.loggo" in formatters["call_signature"]:
            return

        # return value for log message
        if where in {"returned", "returned_none"}:
            ret_str = self._represent_return_value(returned)
            formatters["return_value"] = ret_str
            formatters["return_type"] = type(returned).__name__

        # if what is 'returned' is an exception, get the error formatters
        if where == "errored":
            formatters["exception_type"] = type(returned).__name__
            formatters["exception_msg"] = str(returned)
        formatters["log_level"] = LOG_LEVEL

        # format the string template
        msg = msg.format(**formatters).replace("  ", " ")

        # make the log data
        log_data = {**formatters, **safe_log_data}
        custom_log_data = self.add_custom_log_data()
        log_data.update(custom_log_data)

        # record if logging was on or off
        original_state = self.stopped
        # turn it on just for now, as if we shouldn't log we'd have returned
        self.stopped = False
        try:
            self.log(LOG_LEVEL, msg, extra=log_data, safe=True)
        finally:
            # restore old stopped state
            self.stopped = original_state

    def add_custom_log_data(self) -> Dict[str, str]:
        """An overwritable method useful for adding custom log data."""
        return dict()

<<<<<<< HEAD
=======
    def _write_to_file(self, line: str) -> None:
        """Write a line to the log file."""
        needed_dir = os.path.dirname(self.logfile)
        if not os.path.isdir(needed_dir):
            os.makedirs(needed_dir)
        with open(self.logfile, "a") as fo:
            fo.write(line + "\n")

>>>>>>> c2edb88b
    def _add_graylog_handler(self) -> None:
        if not graypy:
            if self.graylog_address:
                raise ValueError("Misconfiguration: Graylog configured but graypy not installed")
            return

        if not self.graylog_address:
            if self.log_if_graylog_disabled:
                self.warning("Graypy installed, but Graylog not configured! Disabling it")
            return

        handler = graypy.GELFUDPHandler(*self.graylog_address, debugging_fields=False)
        self.logger.addHandler(handler)

    def _force_string_and_truncate(self, obj: Any, truncate: Optional[int], use_repr: bool = False) -> str:
        """Return stringified and truncated obj.

        If stringification fails, log a warning and return the string
        '<<Unstringable input>>'
        """
        try:
            obj = str(obj) if not use_repr else repr(obj)
        except Exception as exc:
            self.warning(
                "Object could not be cast to string", extra=dict(exception_type=type(exc), exception=exc)
            )
            return "<<Unstringable input>>"
        if truncate is None:
            return obj
        # truncate and return
        return (obj[:truncate] + "...") if len(obj) > (truncate + 3) else obj

    @staticmethod
    def _rename_protected_keys(log_data: Dict) -> Dict:
        """Rename log data keys with valid names.

        Some names cannot go into logger. Rename the invalid keys with a
        prefix before logging.
        """
        out = dict()
        # Names that stdlib logger will not like. Based on [1]
        # [1]: https://github.com/python/cpython/blob/04c79d6088a22d467f04dbe438050c26de22fa85/Lib/logging/__init__.py#L1550  # noqa: E501
        protected = {"message", "asctime"} | LOG_RECORD_ATTRS
        for key, value in log_data.items():
            if key in protected:
                key = "protected_" + key
            out[key] = value
        return out

    def sanitise(self, unsafe_dict: Mapping, use_repr: bool = True) -> Dict[str, str]:
        """Ensure that log data is safe to log.

        - No private keys
        - Rename protected keys
        - Everything strings
        """
        obscured = self._obscure_private_keys(unsafe_dict)
        no_protected = self._rename_protected_keys(obscured)
        return self._string_params(no_protected, use_repr=use_repr)

    def sanitise_msg(self, msg: str) -> str:
        """Overwritable method to clean or alter log messages."""
        return msg

    def log(self, level: int, msg: str, extra: dict = None, safe: bool = False) -> None:
        """Main logging method, called both in auto logs and manually by user.

        level: int, priority of log
        msg: string to log
        extra: dict of extra fields to log
        safe: do we need to sanitise extra?
        """
        # don't log in a stopped state
        if self.stopped:
            return

        extra = extra or dict()

        if not safe:
            extra = self.sanitise(extra, use_repr=False)
            msg = self.sanitise_msg(msg)

        extra.update(dict(log_level=str(level), loggo="True"))

<<<<<<< HEAD
=======
        # format logs for printing/writing to file
        if self.do_write or self.do_print:
            ts = extra.get("timestamp", self._get_timestamp())
            line = f"{ts}\t{msg}\t{level}"
            trace = extra.get("traceback")
            if trace:
                line = f"{line} -- see below:\n{trace}"
            line = line.rstrip("\n")
        # do printing and writing to file
        if self.do_print:
            print(line)
        if self.do_write:
            self._write_to_file(line)

>>>>>>> c2edb88b
        try:
            self.logger.log(level, msg, extra=extra)
        # The log call shouldn't ever fail, because of the way we rename protected
        # keys in `extra`. For the paranoid, we still keep the option to swallow
        # any unexpected errors (due to possible bugs in a 3rd party Handler etc.).
        except Exception:
            if self.raise_logging_errors:
                raise

    def debug(self, *args: Any, **kwargs: Any) -> None:
        return self.log(logging.DEBUG, *args, **kwargs)

    def info(self, *args: Any, **kwargs: Any) -> None:
        return self.log(logging.INFO, *args, **kwargs)

    def warning(self, *args: Any, **kwargs: Any) -> None:
        return self.log(logging.WARNING, *args, **kwargs)

    def error(self, *args: Any, **kwargs: Any) -> None:
        return self.log(logging.ERROR, *args, **kwargs)

    def critical(self, *args: Any, **kwargs: Any) -> None:
        return self.log(logging.CRITICAL, *args, **kwargs)<|MERGE_RESOLUTION|>--- conflicted
+++ resolved
@@ -137,7 +137,6 @@
         self.logger.setLevel(LOG_THRESHOLD)
         self._add_graylog_handler()
 
-<<<<<<< HEAD
         if do_write:
             # create the directory where logs are stored if it does not exist yet
             pathlib.Path(os.path.dirname(self.logfile)).mkdir(parents=True, exist_ok=True)
@@ -149,7 +148,7 @@
             print_handler = logging.StreamHandler(sys.stdout)
             print_handler.setFormatter(_Formatter())
             self.logger.addHandler(print_handler)
-=======
+
     def __call__(self, class_or_func: Union[Callable, type]) -> Union[Callable, type]:
         """Make Loggo object itself a decorator.
 
@@ -161,7 +160,6 @@
         if self._can_decorate(class_or_func):
             return self._logme(class_or_func)
         return class_or_func
->>>>>>> c2edb88b
 
     @staticmethod
     def _get_timestamp() -> str:
@@ -482,17 +480,6 @@
         """An overwritable method useful for adding custom log data."""
         return dict()
 
-<<<<<<< HEAD
-=======
-    def _write_to_file(self, line: str) -> None:
-        """Write a line to the log file."""
-        needed_dir = os.path.dirname(self.logfile)
-        if not os.path.isdir(needed_dir):
-            os.makedirs(needed_dir)
-        with open(self.logfile, "a") as fo:
-            fo.write(line + "\n")
-
->>>>>>> c2edb88b
     def _add_graylog_handler(self) -> None:
         if not graypy:
             if self.graylog_address:
@@ -577,23 +564,6 @@
 
         extra.update(dict(log_level=str(level), loggo="True"))
 
-<<<<<<< HEAD
-=======
-        # format logs for printing/writing to file
-        if self.do_write or self.do_print:
-            ts = extra.get("timestamp", self._get_timestamp())
-            line = f"{ts}\t{msg}\t{level}"
-            trace = extra.get("traceback")
-            if trace:
-                line = f"{line} -- see below:\n{trace}"
-            line = line.rstrip("\n")
-        # do printing and writing to file
-        if self.do_print:
-            print(line)
-        if self.do_write:
-            self._write_to_file(line)
-
->>>>>>> c2edb88b
         try:
             self.logger.log(level, msg, extra=extra)
         # The log call shouldn't ever fail, because of the way we rename protected
