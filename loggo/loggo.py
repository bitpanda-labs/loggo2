"""
Loggo: safe and automatable logging
"""

import inspect
import logging
import os
import traceback
import uuid
from contextlib import contextmanager
from datetime import datetime
from functools import wraps
from typing import Optional, Set, Dict, Union, Callable, Generator, Any, cast, Mapping

# you don't need graylog installed
try:
    import graypy  # type: ignore
except ImportError:
    graypy = None

# Strings to be formatted for pre function, post function and error during function
FORMS = dict(instantiated='*Instantiated {classname}({params})',
             called='*Called {call_signature}',
             returned='*Returned from {call_signature} with {return_type} {return_value}',
             returned_none='*Returned None from {call_signature}',
             errored='*Errored during {call_signature} with {exception_type} "{exception_msg}"')


class Loggo:
    """
    A class for logging
    """
    # Callables with an attribute of this name set to True will not be logged by Loggo
    no_logs_attribute_name = '_do_not_log_this_callable'
    # Only log when log level is this or higher
    log_threshold = logging.DEBUG

    def __init__(self,
                 instantiated: Optional[str] = FORMS['instantiated'],
                 called: Optional[str] = FORMS['called'],
                 returned: Optional[str] = FORMS['returned'],
                 returned_none: Optional[str] = FORMS['returned_none'],
                 errored: Optional[str] = FORMS['errored'],
                 error_level: int = logging.INFO,
                 facility: str = 'loggo',
                 ip: Optional[str] = None,
                 port: Optional[int] = None,
                 do_print: bool = False,
                 do_write: bool = False,
                 truncation: int = 7500,
                 raise_logging_errors: bool = False,
                 logfile: str = './logs/logs.txt',
                 obscured: Optional[str] = '********',
                 private_data: Optional[Set[str]] = None,
                 max_dict_depth: int = 5,
                 log_if_graylog_disabled: bool = True) -> None:
        """
        On instantiation, pass in a dictionary containing the config. Currently
        accepted config values are:

        - facility: name of the app the log is coming from
        - ip: ip address for graylog
        - port: port for graylog
        - logfile: path to a file to which logs will be written
        - do_print: print logs to console
        - do_write: write logs to file
        - truncation: truncate value of log data fields to this length
        - private_data: key names that should be filtered out of logging. when not
        - max_dict_depth: how deep into log data loggo will look for private data provided, nothing is censored
        - raise_logging_errors: should Loggo errors be allowed to happen?
        - obscure: a string to use instead of any private data
        - log_if_graylog_disabled: boolean value, should a warning log be made when failing to connect to graylog
        """
        self.stopped = False
        self.allow_errors = True
        self.called = called
        self.instantiated = instantiated
        self.returned = returned
        self.returned_none = self._best_returned_none(returned, returned_none)
        self.errored = errored
        self.error_level = error_level
        self.facility = facility
        self.ip = ip
        self.port = port
        self.do_print = do_print
        self.do_write = do_write
        self.truncation = truncation
        self.raise_logging_errors = raise_logging_errors
        self.logfile = logfile
        self.obscured = obscured
        self.private_data = private_data or set()
        self.max_dict_depth = max_dict_depth
        self.log_if_graylog_disabled = log_if_graylog_disabled
        self.logger = logging.getLogger(self.facility)  # pylint: disable=no-member
        self.logger.setLevel(Loggo.log_threshold)
        self._add_graylog_handler()

    def _best_returned_none(self, returned: Optional[str], returned_none: Optional[str]) -> Optional[str]:
        """
        If the user has their own msg format for 'returned' logs, but not one
        for 'returned_none', we should use theirs over loggo's default
        """
        # if the user explicitly doesn't want logs for returns, set to none
        if not returned_none or not returned:
            return None
        # if they provided their own, use that
        if returned_none != FORMS['returned_none']:
            return returned_none
        # if the user just used the defaults, use those
        if returned == FORMS['returned']:
            return returned_none
        # the switch: use the user provided returned for returned_none
        return returned

    def _can_decorate(self, candidate: Callable, name: Optional[str] = None) -> bool:
        """
        Decide if we can decorate a given object

        Must have non private name and be callable
        """
        name = name or getattr(candidate, '__name__', None)
        if not name:
            return False
        if name.startswith('__') and name.endswith('__') and name != '__init__':
            return False
        if not callable(candidate):
            return False
        return True

    def _decorate_all_methods(self, cls: type, just_errors: bool = False) -> type:
        """
        Decorate all viable methods in a class
        """
        assert inspect.isclass(cls)
        members = inspect.getmembers(cls)
        members = [(k, v) for k, v in members if self._can_decorate(v, name=k)]
        for name, candidate in members:
            deco = self.logme(candidate, just_errors=just_errors)
            # somehow, decorating classmethods as staticmethods is the only way
            # to make everything work properly. we should find out why, some day
            
            if name in cls.__dict__ and isinstance(cls.__dict__[name], (staticmethod, classmethod)):
                # Make mypy ignore due to an open issue: https://github.com/python/mypy/issues/5530
                deco = staticmethod(deco)  # type: ignore
            try:
                setattr(cls, name, deco)
            # AttributeError happens if we can't write, as with __dict__
            except AttributeError:
                pass
        return cls

    def __call__(self, class_or_func: Union[Callable, type]) -> Union[Callable, type]:
        """
        Make Loggo itself a decorator of either a class or a method/function, so
        you can just use @Loggo on both classes and functions
        """
        if inspect.isclass(class_or_func):
            return self._decorate_all_methods(cast(type, class_or_func))
        if self._can_decorate(class_or_func):
            return self.logme(class_or_func)
        return class_or_func

    @contextmanager
    def pause(self, allow_errors: bool = True) -> Generator[None, None, None]:
        """
        A context manager that prevents loggo from logging in that context. By
        default, errors will still make it through, unless allow_errors==False
        """
        original = self.allow_errors, self.stopped
        self.stopped = True
        self.allow_errors = allow_errors
        try:
            yield
        finally:
            self.allow_errors, self.stopped = original

    @contextmanager
    def verbose(self, allow_errors: bool = True) -> Generator[None, None, None]:
        """
        Context manager that makes, rather than suppresses, logs. The only real
        use case for this is rare---the user has put the logger in a stopped
        state, but wants to log something within the otherwise stopped section
        """
        original = self.allow_errors, self.stopped
        self.stopped = False
        self.allow_errors = allow_errors
        try:
            yield
        finally:
            self.allow_errors, self.stopped = original

    @contextmanager
    def log_errors(self) -> Generator[None, None, None]:
        """
        Context manager that logs errors only
        """
        original = self.allow_errors, self.stopped
        try:
            yield
        finally:
            self.allow_errors, self.stopped = original

    def stop(self, allow_errors: bool = True) -> None:
        """
        Normal function: manually stop loggo from logging, but by default allow
        errors through
        """
        self.stopped = True
        self.allow_errors = allow_errors

    def start(self, allow_errors: bool = True) -> None:
        """
        Normal function: manually restart loggo, also allowing errors by default
        """
        self.stopped = False
        self.allow_errors = allow_errors

    @staticmethod
    def ignore(function: Callable) -> Callable:
        """
        A decorator that will override Loggo class deco, in case you do not want
        to log one particular method for some reason
        """
        setattr(function, Loggo.no_logs_attribute_name, True)
        return function

    def errors(self, class_or_func: Union[Callable, type]) -> Union[Callable, type]:
        """
        Decorator: only log errors within a given method
        """
        if inspect.isclass(class_or_func):
            return self._decorate_all_methods(cast(type, class_or_func), just_errors=True)
        return self.logme(class_or_func, just_errors=True)

    def logme(self, function: Callable, just_errors: bool = False) -> Callable:
        """
        This the function decorator. After having instantiated Loggo, use it as a
        decorator like so:

        @Loggo.logme
        def f(): pass

        It will the call, return and errors that occurred during the function/method
        """

        # if logging has been turned off, just do nothing
        if getattr(function, Loggo.no_logs_attribute_name, False):
            return function

        @wraps(function)
        def full_decoration(*args: Any, **kwargs: Any) -> Any:
            """
            Main decorator logic. Generate a log before running the callable,
            then try to run it. If it errors, log the error. If it doesn't,
            log the return value.

            Args and kwargs are for/from the decorated function
            """
            bound = self._params_to_dict(function, *args, **kwargs)
            # bound will be none if inspect signature binding failed. in this
            # case, error log was created, raised if self.raise_logging_errors
            if bound is None:
                return function(*args, **kwargs)

            param_strings = self.sanitise(bound)
            formatters = self._make_call_signature(function, param_strings)
            privates = [key for key in param_strings if key not in bound]
            is_init = formatters['callable'].endswith('__init__')

            # add more format strings
            more = dict(decorated=True,
                        couplet=uuid.uuid1(),
                        number_of_params=len(args) + len(kwargs),
                        private_keys=', '.join(privates),
                        timestamp=datetime.now().strftime('%d.%m %Y %H:%M:%S'),
                        instantiation=True)
            formatters.update(more)

            # 'called' log tells you what was called and with what arguments
            if not just_errors:
<<<<<<< HEAD
                msg = self.instantiated if is_init else self.called
                self._generate_log(msg, None, formatters, param_strings)
=======
                self._generate_log('called', None, formatters, param_strings)
>>>>>>> 57ab432d

            try:
                # where the original function is actually run
                response = function(*args, **kwargs)
                where = 'returned_none' if response is None else 'returned'
                # the successful return log
<<<<<<< HEAD
                if not just_errors and not is_init:
                    self._generate_log(msg, response, formatters, param_strings)
=======
                if not just_errors:
                    self._generate_log(where, response, formatters, param_strings)
>>>>>>> 57ab432d
                # return whatever the original callable did
                return response
            # handle any possible error
            except Exception as error:
                formatters['traceback'] = traceback.format_exc()
                self._generate_log('errored', error, formatters, param_strings)
                raise
        return full_decoration

    def _string_params(self, non_private_params: Dict, use_repr: bool = True) -> Dict[str, str]:
        """
        Turn every entry in log_data into truncated strings
        """
        params = dict()
        for key, val in non_private_params.items():
            truncation = self.truncation if key not in {'trace', 'traceback'} else None
            safe_key = self._force_string_and_truncate(key, 50, use_repr=False)
            safe_val = self._force_string_and_truncate(val, truncation, use_repr=use_repr)
            params[safe_key] = safe_val
        return params

    @staticmethod
    def _make_call_signature(function: Callable, param_strings: Dict[str, str]) -> Dict:
        """
        Represent the call as a string mimicking how it is written in Python.

        Return it within a dict containing some other format strings.
        """
        signature = '{callable}({params})'
        callabl = getattr(function, '__qualname__', 'unknown_callable')
        classname = callabl.rsplit('.')[0]
        param_str = ', '.join(f'{k}={v}' for k, v in param_strings.items())
        format_strings = dict(callable=callabl,
                              classname=classname,
                              params=param_str)
        format_strings['call_signature'] = signature.format(**format_strings)
        return format_strings

    def listen_to(loggo_self, facility: str) -> None:
        """
        This method can hook the logger up to anything else that logs using the
        Python logging module (i.e. another logger) and steals its logs
        """
        class LoggoHandler(logging.Handler):
            def emit(handler_self, record: logging.LogRecord) -> None:
                attributes = {'msg', 'created', 'msecs', 'stack_info',
                              'levelname', 'filename', 'module', 'args',
                              'funcName', 'process', 'relativeCreated',
                              'exc_info', 'name', 'processName', 'threadName',
                              'lineno', 'exc_text', 'pathname', 'thread',
                              'levelno'}
                extra = dict(record.__dict__)
                [extra.pop(attrib, None) for attrib in attributes]
                extra['sublogger'] = facility
                loggo_self.log(record.levelno, record.msg, extra)
        other_loggo = logging.getLogger(facility)
        other_loggo.setLevel(Loggo.log_threshold)
        other_loggo.addHandler(LoggoHandler())

    def _params_to_dict(self, function: Callable, *args: Any, **kwargs: Any) -> Mapping:
        """
        Turn args and kwargs into an OrderedDict of {param_name: value}
        """
        sig = inspect.signature(function)
        bound = sig.bind(*args, **kwargs).arguments
        if bound:
            first = list(bound)[0]
            if first == 'self':
                bound.pop('self')
            elif first == 'cls':
                bound.pop('cls')
        return bound

    def _obscure_private_keys(self, log_data: Any, dict_depth: int = 0) -> Any:
        """
        Obscure any private values in a dictionary recursively
        """
        if not isinstance(log_data, dict) or dict_depth >= self.max_dict_depth:
            return log_data

        out = dict()
        for key, value in log_data.items():
            if key in self.private_data:
                out[key] = self.obscured
            else:
                out[key] = self._obscure_private_keys(value, dict_depth + 1)
        return out

    def _represent_return_value(self, response: Any, truncate: Optional[int] = 140) -> str:
        """
        Make a string representation of whatever a method returns
        """
        # some custom handling for request response objects
        if str(type(response)) == "<class 'requests.models.Response'>":
            response = response.text

        return '({})'.format(self._force_string_and_truncate(response, truncate, use_repr=True))

    def _generate_log(self, where: str, returned: Any, formatters: Dict, safe_log_data: Dict[str, str]) -> None:
        """
        generate message, level and log data for automated logs

        msg (str): the unformatted message
        returned (ANY): what the decorated callable returned
        formatters (dict): dict containing format strings needed for message
        safe_log_data (dict): dict of stringified, truncated, censored parameters
        """
        # if the user turned off logs of this type, do nothing immediately
        msg = getattr(self, where)
        if not msg:
            return

        # if errors not to be shown and this is an error, quit
        if not self.allow_errors and where == 'errored':
            return

        # if state is stopped and not an error, quit
        if self.stopped and where != 'errored':
            return

        # do not log loggo, because why would you ever want that?
        if 'loggo.loggo' in formatters['call_signature']:
            return

        # return value for log message
        if 'returned' in where:
            ret_str = self._represent_return_value(returned, truncate=None)
            formatters['return_value'] = ret_str
            formatters['return_type'] = type(returned).__name__

        # if what is 'returned' is an exception, get the error formatters
        if where == 'errored':
            formatters['exception_type'] = type(returned).__name__
            formatters['exception_msg'] = str(returned)
            formatters['level'] = self.error_level
        else:
            formatters['level'] = logging.INFO

        # format the string template
        msg = msg.format(**formatters).replace('  ', ' ')

        # make the log data
        log_data = {**formatters, **safe_log_data}
        custom_log_data = self.add_custom_log_data()
        log_data.update(custom_log_data)

        # record if logging was on or off
        original_state = bool(self.stopped)
        # turn it on just for now, as if we shouldn't log we'd have returned
        self.stopped = False
        # do logging
        self.info(msg, extra=log_data, safe=True)
        # restore old stopped state
        self.stopped = original_state

    def add_custom_log_data(self) -> Dict[str, str]:
        """
        An overwritable method useful for adding custom log data
        """
        return dict()

    def write_to_file(self, line: str) -> None:
        """
        Very simple log writer, could expand. simple append the line to the file
        """
        needed_dir = os.path.dirname(self.logfile)
        if needed_dir and not os.path.isdir(needed_dir):
            os.makedirs(os.path.dirname(self.logfile))
        with open(self.logfile, 'a') as fo:
            fo.write(line.rstrip('\n') + '\n')

    def _add_graylog_handler(self) -> None:
        if not self.ip or not self.port or not graypy:
            if self.log_if_graylog_disabled:
                self.warning('Graylog not configured! Disabling it')
            return
        handler = graypy.GELFUDPHandler(self.ip, self.port, debugging_fields=False)
        self.logger.addHandler(handler)

    def _force_string_and_truncate(self, obj: Any, truncate: Optional[int], use_repr: bool = False) -> str:
        """
        Return stringified and truncated obj. If stringification fails, log a warning
        and return the string '<<Unstringable input>>'
        """
        try:
            obj = str(obj) if not use_repr else repr(obj)
        except Exception as exc:
            self.warning('Object could not be cast to string', extra=dict(exception_type=type(exc), exception=exc))
            return '<<Unstringable input>>'
        if truncate is None:
            return obj
        # truncate and return
        return (obj[:truncate] + '...') if len(obj) > (truncate + 3) else obj

    @staticmethod
    def _rename_protected_keys(log_data: Dict) -> Dict:
        """
        Some names cannot go into logger; remove them here and log the problem
        """
        out = dict()
        # names that logger will not like
        protected = {'name', 'message', 'asctime', 'msg', 'module', 'args', 'exc_info'}
        for key, value in log_data.items():
            if key in protected:
                key = 'protected_' + key
            out[key] = value
        return out

    def sanitise(self, unsafe_dict: Mapping, use_repr: bool = True) -> Dict[str, str]:
        """
        Ensure that log data is safe to log:

        - No private keys
        - Rename protected keys
        - Everything strings
        """
        obscured = self._obscure_private_keys(unsafe_dict)
        no_protected = self._rename_protected_keys(obscured)
        return self._string_params(no_protected, use_repr=use_repr)

    def sanitise_msg(self, msg: str) -> str:
        """
        Overwritable method to clean or alter log messages
        """
        return msg

    def log(self, level: int, msg: str, extra: Optional[Dict] = None, safe: bool = False) -> None:
        """
        Main logging method, called both in auto logs and manually by user

        level: int, priority of log
        msg: string to log
        extra: dict of extra fields to log
        safe: do we need to sanitise extra?
        """
        # don't log in a stopped state
        if self.stopped:
            return

        extra = extra or dict()

        if not safe:
            extra = self.sanitise(extra, use_repr=False)
            msg = self.sanitise_msg(msg)

        extra.update(dict(level=str(level), loggo=str(True)))

        # format logs for printing/writing to file
        if self.do_write or self.do_print:
            ts = extra.get('timestamp', datetime.now().strftime('%d.%m %Y %H:%M:%S'))
            line = f'{ts}\t{msg}\t{level}'
            trace = extra.get('traceback')
            if trace:
                line = f'{line} -- see below: \n{trace}\n'
        # do printing and writing to file
        if self.do_print:
            print(line)
        if self.do_write:
            self.write_to_file(line)

        try:
            self.logger.log(level, msg, extra=extra)
        # it has been known to fail, e.g. when extra contains weird stuff
        except Exception:
            if self.raise_logging_errors:
                raise

    def debug(self, *args: Any, **kwargs: Any) -> None:
        return self.log(logging.DEBUG, *args, **kwargs)

    def info(self, *args: Any, **kwargs: Any) -> None:
        return self.log(logging.INFO, *args, **kwargs)

    def warning(self, *args: Any, **kwargs: Any) -> None:
        return self.log(logging.WARNING, *args, **kwargs)

    def error(self, *args: Any, **kwargs: Any) -> None:
        return self.log(logging.ERROR, *args, **kwargs)

    def critical(self, *args: Any, **kwargs: Any) -> None:
        return self.log(logging.CRITICAL, *args, **kwargs)<|MERGE_RESOLUTION|>--- conflicted
+++ resolved
@@ -278,25 +278,15 @@
 
             # 'called' log tells you what was called and with what arguments
             if not just_errors:
-<<<<<<< HEAD
-                msg = self.instantiated if is_init else self.called
-                self._generate_log(msg, None, formatters, param_strings)
-=======
-                self._generate_log('called', None, formatters, param_strings)
->>>>>>> 57ab432d
+                self._generate_log(where, None, formatters, param_strings)
 
             try:
                 # where the original function is actually run
                 response = function(*args, **kwargs)
                 where = 'returned_none' if response is None else 'returned'
                 # the successful return log
-<<<<<<< HEAD
                 if not just_errors and not is_init:
-                    self._generate_log(msg, response, formatters, param_strings)
-=======
-                if not just_errors:
                     self._generate_log(where, response, formatters, param_strings)
->>>>>>> 57ab432d
                 # return whatever the original callable did
                 return response
             # handle any possible error
