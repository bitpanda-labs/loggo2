"""
Loggo: safe and automatable logging
"""

import inspect
import logging
import os
import traceback
import uuid
from contextlib import contextmanager
from datetime import datetime
from functools import wraps

LOG_LEVELS = dict(critical='CRITICAL',
                  dev='ERROR',
                  error='ERROR',
                  minor='WARNING',
                  info='INFO',
                  debug='DEBUG')

MAX_DICT_DEPTH = 5

# you don't need graylog installed, but it is really powerful
try:
    import graypy
except ImportError:
    graypy = None

# Strings to be formatted for pre function, post function and error during function
FORMS = dict(pre='*Called {call_signature}',
             post='*Returned from {call_signature} with {return_type} {return_value}',
             noreturn='*Returned None from {call_signature}',
             error='*Errored during {call_signature} with {error_type} "{error_string}"')


class Loggo(object):
    """
    A class for logging

    On instantiation, pass in a dictionary containing the config. Currently
    accepted config values are:

    - facility: name of the app the log is coming from
    - ip: ip address for graylog
    - port: port for graylog
    - logfile: path to a file to which logs will be written
    - do_print: print logs to console
    - do_write: write logs to file
    - line_length: max length for console printed string
    - private_data: key names that should be filtered out of logging. when not
    provided, nothing is censored
      some sensible defaults are used
    """
    def __init__(self, config=None):
        if config is None:
            config = {}

        self.stopped = False
        self.allow_errors = True
        self.config = config
        # these things should always end up in the extra data provided to logger
        self.log_data = dict(loggo=True, loggo_config=dict(config))
        self.facility = config.get('facility', 'loggo')
        self.ip = config.get('ip')
        self.port = config.get('port')
        self.do_print = config.get('do_print')
        self.do_write = config.get('do_write')
        self.raise_logging_errors = config.get('raise_logging_errors', False)
        self.logfile = config.get('logfile', './logs/logs.txt')
        self.line_length = config.get('line_length', 200)
        self.obscured = config.get('obscure', '[PRIVATE_DATA]')
        self.private_data = set(config.get('private_data', set()))
        self.no_graylog_disable_log = False

        self.logger = logging.getLogger(self.facility)  # pylint: disable=no-member
        self.logger.setLevel(logging.DEBUG)
        self.add_handler()

    def __call__(self, class_or_func):
        """
        Make Loggo itself a decorator of either a class or a method/function. so
        you can just use @Loggo on everything
        """
        if inspect.isclass(class_or_func):
            return self.everything(class_or_func)
        return self.logme(class_or_func)

    @contextmanager
    def pause(self, allow_errors=True):
        """
        A context manager that prevents loggo from logging in that context. By
        default, errors will still make it through, unless allow_errors==False
        """
        original = self.allow_errors, self.stopped
        self.stopped = True
        self.allow_errors = allow_errors
        try:
            yield self
        finally:
            self.allow_errors, self.stopped = original

    @contextmanager
    def verbose(self, allow_errors=True):
        """
        Context manager that makes, rather than suppresses, msgs
        """
        original = self.allow_errors, self.stopped
        self.stopped = False
        self.allow_errors = allow_errors
        try:
            yield self
        finally:
            self.allow_errors, self.stopped = original

    @contextmanager
    def log_errors(self):
        """
        Context manager that logs errors only
        """
        original = self.allow_errors, self.stopped
        try:
            yield self
        finally:
            self.allow_errors, self.stopped = original

    def stop(self, allow_errors=True):
        """
        Normal function: manually stop loggo from logging, but by default allow
        errors through
        """
        self.stopped = True
        self.allow_errors = allow_errors

    def start(self, allow_errors=True):
        """
        Normal function: manually restart loggo, also allowing errors by default
        """
        self.stopped = False
        self.allow_errors = allow_errors

    @staticmethod
    def ignore(function):
        """
        A decorator that will override Loggo.everything, in case you do not want
        to log one particular method for some reason
        """
        function._do_not_log_this_callable = True
        return function

    def errors(self, class_or_func):
        """
        Decorator: only log errors within a given method
        """
        if inspect.isclass(class_or_func):
            return self.everything(class_or_func, just_errors=True)
        return self.logme(class_or_func, just_errors=True)

    def everything(self, cls, just_errors=False):
        """
        Decorator for class, which attaches itself to any (non-dunder) methods
        """
        class Decorated(cls):
            def __getattribute__(self_or_class, name):
                unwrapped = object.__getattribute__(self_or_class, name)
                return self._decorate_if_possible(unwrapped, just_errors=just_errors)
        return Decorated

<<<<<<< HEAD
    def events(self, called=None, returned=None, errored=None, error_alert='dev'):
        """
        A decorator that takes messages as arguments

        Example:

        @Loggo.events(
                      called='Log string for method call',
                      errored='Log string on exception',
                      returned='Log string for return',
                      error_alert='critical'  # alert level for errors
                      )
        """
        def real_decorator(function):
            @wraps(function)
            def wrapper(*args, **kwargs):
                bound = self._params_to_dict(function, *args, **kwargs)
                if bound is None:
                    return function(*args, **kwargs)
                param_strings = self.sanitise(bound)
                if isinstance(called, str):
                    self.log(called, None, param_strings)
                try:
                    ret = function(*args, **kwargs)
                    if isinstance(returned, str):
                        param_strings['return_value'] = self._represent_return_value(ret)
                        param_strings['return_type'] = type(ret).__name__
                        self.log(returned, None, param_strings)
                        return ret
                except Exception as error:
                    if isinstance(errored, str):
                        param_strings['error'] = str(error)
                        param_strings['trace'] = traceback.format_exc()
                        self.log(errored, error_alert, param_strings)
            return wrapper
        return real_decorator

    def logme(self, function):
=======
    def logme(self, function, just_errors=False):
>>>>>>> a3729583
        """
        This the function decorator. After having instantiated Loggo, use it as a
        decorator like so:

        @Loggo.logme
        def f(): pass

        It will the call, return and errors that occurred during the function/method
        """

        # if logging has been turned off, just do nothing
        if getattr(function, '_do_not_log_this_callable', False):
            return function

        @wraps(function)
        def full_decoration(*args, **kwargs):
            """
            Main decorator logic. Generate a log before running the callable,
            then try to run it. If it errors, log the error. If it doesn't,
            log the return value.

            Args and kwargs are for/from the decorated function
            """
            bound = self._params_to_dict(function, *args, **kwargs)
            # bound will be none if inspect signature binding failed. in this
            # case, error log was created, raised if self.raise_logging_errors
            if bound is None:
                return function(*args, **kwargs)

            param_strings = self.sanitise(bound)
            signature, formatters = self._make_call_signature(function, param_strings)
            privates = [key for key in param_strings if key not in bound]

            # add an id and number of params for this couplet
            formatters['decorated'] = True
            formatters['couplet'] = uuid.uuid1()
            formatters['number_of_params'] = len(args) + len(kwargs)
            formatters['private_keys'] = ', '.join(privates)

            # pre log tells you what was called and with what arguments
            if not just_errors:
                self._generate_log('pre', None, formatters, param_strings)

            try:
                # where the original function is actually run
                response = function(*args, **kwargs)
                where = 'post' if response is not None else 'noreturn'
                # the successful return log
                if not just_errors:
                    self._generate_log(where, response, formatters, param_strings)
                # return whatever the original callable did
                return response
            # handle any possible error
            except Exception as error:
                formatters['traceback'] = traceback.format_exc()
                self._generate_log('error', error, formatters, param_strings)
                raise
        return full_decoration

    def _string_params(self, non_private_params, use_repr=True):
        params = dict()
        for key, val in non_private_params.items():
            safe_key = self._force_string_and_truncate(key, 50, use_repr=False)
            safe_val = self._force_string_and_truncate(val, 1000, use_repr=use_repr)
            params[safe_key] = safe_val
        return params

    def _make_call_signature(self, function, param_strings):
        signature = '{modul}.{callable}({params})'
        param_str = ', '.join('{}={}'.format(k, v) for k, v in param_strings.items())
        format_strings = dict(modul=getattr(function, '__module__', 'unknown_module'),
                              callable=getattr(function, '__name__', 'unknown_callable'),
                              params=param_str)
        formatted = signature.format(**format_strings)
        format_strings['call_signature'] = formatted
        return formatted, format_strings

    def listen_to(loggo_self, facility, no_graylog_disable_log=False):
        """
        This method can hook the logger up to anything else that logs using the
        Python logging module (i.e. another logger) and steals its logs
        """
        loggo_self.no_graylog_disable_log = no_graylog_disable_log

        class LoggoHandler(logging.Handler):
            def emit(handler_self, record):
                attributes = {'msg', 'created', 'msecs', 'stack_info',
                              'levelname', 'filename', 'module', 'args',
                              'funcName', 'process', 'relativeCreated',
                              'exc_info', 'name', 'processName', 'threadName',
                              'lineno', 'exc_text', 'pathname', 'thread',
                              'levelno'}
                extra = dict(record.__dict__)
                [extra.pop(attrib, None) for attrib in attributes]
                alert = extra.get('alert')
                extra['sublogger'] = facility
                loggo_self.log(record.msg, alert, extra)
        other_loggo = logging.getLogger(facility)
        other_loggo.setLevel(logging.DEBUG)
        other_loggo.addHandler(LoggoHandler())

    def _params_to_dict(self, function, *args, **kwargs):
        """
        Turn args and kwargs into an OrderedDict of {param_name: value}
        """
        try:
            sig = inspect.signature(function)
            bound = sig.bind(*args, **kwargs).arguments
            # these names are for methods and classmethods, don't need
            bound.pop('self', None)
            bound.pop('cls', None)
            return bound
        except (ValueError, TypeError) as error:
            modul = getattr(function, '__module__', 'unknown_module')
            call = getattr(function, '__name__', 'unknown_callable')
            call_sig = '{}.{}(<logging-error>)'.format(modul, call)
            formatters = dict(call_signature=call_sig,
                              error_type=str(type(error)),
                              error_string=str(error),
                              modul=modul)
            self._generate_log('error', error, formatters, dict())
            if self.raise_logging_errors:
                raise error

    def _obscure_private_keys(self, dictionary, dict_depth=0):
        """
        Obscure any private values in a dictionary recursively
        """
        if not self.private_data:
            return dictionary

        modified_dict = dict()
        for key, value in dictionary.items():
            if key in self.private_data:
                modified_dict[key] = self.obscured
            else:
                # recursive for embedded dictionaries
                if isinstance(value, dict) and dict_depth < MAX_DICT_DEPTH:
                    modified_dict[key] = self._obscure_private_keys(value, dict_depth + 1)
                else:
                    modified_dict[key] = value
        return modified_dict

    def _decorate_if_possible(self, func, just_errors=False):
        """
        To be decorable, the func must be callable, and have a non-magic __name__
        """
        name = getattr(func, '__name__', False)
        if not name:
            return func
        if name.startswith('__') and name.endswith('__'):
            return func
        if callable(func):
            return self.logme(func, just_errors=just_errors)
        return func

    def _represent_return_value(self, response, truncate=140):
        """
        Make a string representation of whatever a method returns
        """
        representable = (int, float, str, list, set, dict, type(None), bool, tuple)
        if isinstance(response, representable):
            return '({})'.format(self._force_string_and_truncate(response, truncate, use_repr=True))
        # some custom handling for request response objects
        content = getattr(response, 'content', False)
        if content:
            return '({})'.format(self._force_string_and_truncate(content.decode('utf-8'), truncate, use_repr=True))
        # fallback, should not happen
        return ''

    def _generate_log(self, where, returned, formatters, safe_log_data):
        """
        generate message, level and log data for automated logs

        `where`: 'pre'/'post'/'noreturn'/'error'
        `returned`: what the decorated callable returned
        `formatters`: dict containing format strings needed for message
        `safe_log_data`: dict of stringified, truncated, censored parameters
        """
        # if errors not to be shown and this is an error, quit
        if not self.allow_errors and where == 'error':
            return

        # if state is stopped and not an error, quit
        if self.stopped and where != 'error':
            return

        # do not log loggo, because why would you ever want that?
        if formatters['modul'] == 'loggo.loggo':
            return

        # get the correct message
        unformatted_message = FORMS.get(where)

        # return value for log message
        if where == 'post':
            formatters['return_value'] = self._represent_return_value(returned)
            formatters['return_type'] = type(returned).__name__

        # if what is returned is an exception, do some special handling:
        if where == 'error':
            formatters['error_type'] = returned.__class__.__name__
            formatters['error_string'] = str(returned)

        msg = unformatted_message.format(**formatters).replace('  ', ' ')
        level = 'dev' if where == 'error' else None

        if where == 'post':
            formatters['return_value'] = self._represent_return_value(returned, truncate=False)

        # make the log data
        log_data = {**formatters, **safe_log_data}
        log_data['except'] = True if where == 'error' else False
        custom_log_data = self.add_custom_log_data()
        log_data.update(custom_log_data)

        # record if logging was on or off
        original_state = bool(self.stopped)
        # turn it on just for now, as if we shouldn't log we'd have returned
        self.stopped = False
        # do logging
        self.log(msg, level, log_data, safe=True)
        # restore old stopped state
        self.stopped = original_state

    def add_custom_log_data(self):
        """
        An overwritable method useful for adding custom log data
        """
        return dict()

    def _build_string(self, msg, level, traceback=None):
        """
        Make a single line string, or multiline if traceback provided, for print
        and file logging
        """
        tstamp = datetime.now().strftime('%d.%m %Y %H:%M:%S')
        datapoints = [tstamp, msg, level]
        strung = '\t' + '\t'.join([str(s).strip('\n') for s in datapoints])
        if traceback:
            strung = '{} -- see below: \n{}\n'.format(strung, traceback)
        return strung.strip('\n') + '\n'

    def get_logfile(self, **kwargs):
        """
        This method exists so that it can be overwritten for applications requiring
        more complex logfile choices.
        """
        return self.logfile

    def write_to_file(self, line, logfile=None):
        """
        Very simple log writer, could expand. simple append the line to the file
        """
        logfile = logfile or self.logfile

        needed_dir = os.path.dirname(logfile)
        if needed_dir and not os.path.isdir(needed_dir):
            os.makedirs(os.path.dirname(logfile))
        with open(logfile, 'a') as fo:
            fo.write(line.rstrip('\n') + '\n')

    def add_handler(self):
        """
        Add a handler for Graylog
        """
        if not self.ip or not self.port or not graypy and not self.no_graylog_disable_log:  # pylint: disable=no-member
            self.log('Graylog not configured! Disabling it', 'dev')
            return
        handler = graypy.GELFHandler(self.ip, self.port, debugging_fields=False)  # pylint: disable=no-member
        self.logger.addHandler(handler)

    def _force_string_and_truncate(self, obj, max_length=30000, use_repr=False):
        """
        Return stringified and truncated obj, or log alert if not possible
        """
        try:
            obj = str(obj) if not use_repr else repr(obj)
        except Exception as error:
            self.log('Object could not be cast to string', 'dev', dict(error=str(error)))
            return '<<Unstringable input>>'
        # truncate and return
        return (obj[:max_length] + '...') if len(obj) > (max_length + 3) else obj

    def _rename_protected_keys(self, log_data):
        """
        Some names cannot go into logger; remove them here and log the problem
        """
        out = dict()
        # names that logger will not like
        protected = {'name', 'message', 'asctime', 'msg', 'module', 'args', 'exc_info'}
        for key, value in log_data.items():
            if key in protected:
                key = 'protected_' + key
            out[key] = value
        return out

    def sanitise(self, unsafe_dict, use_repr=True):
        """
        Ensure that log data is safe to log:

        - No private keys
        - Rename protected keys
        - Everthing strings
        """
        obscured = self._obscure_private_keys(unsafe_dict)
        no_protected = self._rename_protected_keys(obscured)
        return self._string_params(no_protected, use_repr=use_repr)

    def sanitise_msg(self, msg):
        return msg

    @staticmethod
    def _get_log_level(alert):
        if isinstance(alert, str):
            return getattr(logging, LOG_LEVELS.get(alert, 'INFO'))
        elif isinstance(alert, int):
            return alert
        return 20

    def log(self, message, alert=None, extra=None, safe=False):
        """
        Main logging method, called both in auto logs and manually by user

        message: string to log
        alert: numerical priority of log
        extra: dict of extra fields to log
        safe: do we need to sanitise extra?
        """
        extra = extra or dict()

        log_data = {**self.log_data, **extra}

        # don't log in a stopped state
        if self.stopped:
            return

        # get parent function
        callable_name = inspect.stack()[1][3]

        if callable_name in {'add_handler'}:
            return

        # translate log levels to an integer --- things to fix here still
        log_level = self._get_log_level(alert)

        if not safe:
            log_data = self.sanitise(log_data, use_repr=False)
            message = self.sanitise_msg(message)

        log_data['alert'] = alert

        # print or write log lines
        line = None
        if self.do_print or self.do_write:
            line = self._build_string(message, alert, traceback=extra.get('traceback'))
        if self.do_print:
            print(line)
        if self.do_write:
            logfile = self.get_logfile(**log_data)
            self.write_to_file(line, logfile)

        # the only actual call to logging module!
        try:
            self.logger.log(log_level, message, extra=log_data)
        except Exception:
            if self.raise_logging_errors:
                raise<|MERGE_RESOLUTION|>--- conflicted
+++ resolved
@@ -165,7 +165,6 @@
                 return self._decorate_if_possible(unwrapped, just_errors=just_errors)
         return Decorated
 
-<<<<<<< HEAD
     def events(self, called=None, returned=None, errored=None, error_alert='dev'):
         """
         A decorator that takes messages as arguments
@@ -203,10 +202,7 @@
             return wrapper
         return real_decorator
 
-    def logme(self, function):
-=======
     def logme(self, function, just_errors=False):
->>>>>>> a3729583
         """
         This the function decorator. After having instantiated Loggo, use it as a
         decorator like so:
